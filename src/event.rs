//! Event handling (mouse, keyboard, controller, touch screen, etc.)
//!
//! See [`Event`](enum.Event.html) for more information.

pub use input::{
    Key,
    MouseButton,
    ControllerButton,
    ControllerAxisArgs as ControllerAxis,
    TouchArgs as Touch,
};

/// Possible events returned from [`Turtle::poll_event()`](../struct.Turtle.html#method.poll_event).
///
/// Events are used to make programs more interactive.
/// See that method's documentation for more information about how to use events.
///
/// This type is meant to provide a simplified model of `piston_window`'s `Event` type.
#[derive(Debug, Clone, Copy, PartialEq, Serialize, Deserialize)]
pub enum Event {
    /// Sent when a keyboard key is pressed
    KeyPressed(Key),
    /// Sent when a keyboard key is released
    KeyReleased(Key),
    /// Sent when a mouse button is pressed
    MouseButtonPressed(MouseButton),
    /// Sent when a mouse button is released
    MouseButtonReleased(MouseButton),
    /// Sent when a controller button is pressed
    ControllerButtonPressed(ControllerButton),
    /// Sent when a controller button is released
    ControllerButtonReleased(ControllerButton),
    /// Sent when a controller axis (usually a joystick) is changed
    ControllerAxisChange(ControllerAxis),

    /// Sent when the mouse is moving. Only sent when the mouse is over the window.
    /// `x` and `y` represent the new coordinates of where the mouse is currently.
    ///
    /// Coordinates are relative to the center of the window.
    MouseMove {x: f64, y: f64},
    /// Sent when the mouse is scrolled. Only sent when the mouse is over the window.
    /// `x` and `y` are in scroll ticks.
    MouseScroll {x: f64, y: f64},

    /// Sent when a user touches the screen
    Touch(Touch),

    /// Sent when the window gets resized
    WindowResized {width: u32, height: u32},

    /// Sent when the window focus changes
    ///
    /// The boolean value is true if the window is in focus.
    WindowFocused(bool),
    /// Sent when the window gains or loses the cursor.
    ///
    /// The boolean value is true if the window gained the cursor.
    WindowCursor(bool),
    /// Sent when the window is closed
    WindowClosed,
<<<<<<< HEAD
=======
}

/// Attempts to convert a piston Event to our event type
pub(crate) fn from_piston_event<F>(event: &PistonEvent, to_local_coords: F) -> Option<Event>
    where F: FnOnce(Point) -> Point {
    use self::Event::*;

    let input_event = match *event {
        PistonEvent::Input(ref input_event) => input_event,
        _ => return None,
    };

    Some(match *input_event {
        Input::Button(ButtonArgs {state, button, scancode: _}) => match state {
            ButtonState::Press => match button {
                Button::Keyboard(key) => KeyPressed(key),
                Button::Mouse(button) => MouseButtonPressed(button),
                Button::Controller(button) => ControllerButtonPressed(button),
            },
            ButtonState::Release => match button {
                Button::Keyboard(key) => KeyReleased(key),
                Button::Mouse(button) => MouseButtonReleased(button),
                Button::Controller(button) => ControllerButtonReleased(button),
            },
        },
        Input::Move(motion) => match motion {
            Motion::MouseCursor(x, y) => {
                let local = to_local_coords([x, y]);
                MouseMove {x: local[0], y: local[1]}
            },
            // Ignored in favor of MouseCursor
            Motion::MouseRelative(..) => return None,
            Motion::MouseScroll(x, y) => MouseScroll {x, y},
            Motion::ControllerAxis(axis) => ControllerAxisChange(axis),
            Motion::Touch(touch) => Touch(touch),
        },
        // Ignored because this value doesn't produce text reliably for all keys
        // (especially when ctrl is pressed)
        Input::Text(_) => return None,
        Input::Resize(width, height) => WindowResized {width, height},
        Input::Focus(focused) => WindowFocused(focused),
        Input::Cursor(cursor) => WindowCursor(cursor),
        Input::Close(_) => WindowClosed,
    })
>>>>>>> cd546862
}<|MERGE_RESOLUTION|>--- conflicted
+++ resolved
@@ -58,51 +58,4 @@
     WindowCursor(bool),
     /// Sent when the window is closed
     WindowClosed,
-<<<<<<< HEAD
-=======
-}
-
-/// Attempts to convert a piston Event to our event type
-pub(crate) fn from_piston_event<F>(event: &PistonEvent, to_local_coords: F) -> Option<Event>
-    where F: FnOnce(Point) -> Point {
-    use self::Event::*;
-
-    let input_event = match *event {
-        PistonEvent::Input(ref input_event) => input_event,
-        _ => return None,
-    };
-
-    Some(match *input_event {
-        Input::Button(ButtonArgs {state, button, scancode: _}) => match state {
-            ButtonState::Press => match button {
-                Button::Keyboard(key) => KeyPressed(key),
-                Button::Mouse(button) => MouseButtonPressed(button),
-                Button::Controller(button) => ControllerButtonPressed(button),
-            },
-            ButtonState::Release => match button {
-                Button::Keyboard(key) => KeyReleased(key),
-                Button::Mouse(button) => MouseButtonReleased(button),
-                Button::Controller(button) => ControllerButtonReleased(button),
-            },
-        },
-        Input::Move(motion) => match motion {
-            Motion::MouseCursor(x, y) => {
-                let local = to_local_coords([x, y]);
-                MouseMove {x: local[0], y: local[1]}
-            },
-            // Ignored in favor of MouseCursor
-            Motion::MouseRelative(..) => return None,
-            Motion::MouseScroll(x, y) => MouseScroll {x, y},
-            Motion::ControllerAxis(axis) => ControllerAxisChange(axis),
-            Motion::Touch(touch) => Touch(touch),
-        },
-        // Ignored because this value doesn't produce text reliably for all keys
-        // (especially when ctrl is pressed)
-        Input::Text(_) => return None,
-        Input::Resize(width, height) => WindowResized {width, height},
-        Input::Focus(focused) => WindowFocused(focused),
-        Input::Cursor(cursor) => WindowCursor(cursor),
-        Input::Close(_) => WindowClosed,
-    })
->>>>>>> cd546862
 }