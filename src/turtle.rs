--- conflicted
+++ resolved
@@ -6,13 +6,9 @@
 use radians::{self, Radians};
 use turtle_window::TurtleWindow;
 use event::MouseButton;
-<<<<<<< HEAD
-use {Speed, Color, Event, DefaultRuntime};
+use {Speed, Color, Event, Drawing, DefaultRuntime};
 use runtime::Runtime;
 use ::rand::Rng;
-=======
-use {Speed, Color, Event, Drawing};
->>>>>>> 5db76f7d
 
 #[derive(Debug, Clone, Copy, PartialEq, Eq)]
 enum AngleUnit {
@@ -72,14 +68,9 @@
 ///
 /// See the documentation for the methods below to learn about the different drawing commands you
 /// can use with the turtle.
-<<<<<<< HEAD
 pub struct GenericTurtle<R: Runtime> {
-    window: TurtleWindow<R>,
-=======
-pub struct Turtle {
-    window: Rc<RefCell<TurtleWindow>>,
-    drawing: Drawing,
->>>>>>> 5db76f7d
+    window: Rc<RefCell<TurtleWindow<R>>>,
+    drawing: Drawing<R>,
     angle_unit: AngleUnit,
 }
 
@@ -106,17 +97,11 @@
     ///
     /// **Note:** If you do not create the `Turtle` right at the beginning of `main()`, call
     /// [`turtle::start()`](fn.start.html) in order to avoid any problems.
-<<<<<<< HEAD
     pub(crate) fn new(runtime: R) -> GenericTurtle<R> {
+        let window = Rc::new(RefCell::new(TurtleWindow::new(runtime)));
         GenericTurtle {
-            window: TurtleWindow::<R>::new(runtime),
-=======
-    pub fn new() -> Turtle {
-        let window = Rc::new(RefCell::new(TurtleWindow::new()));
-        Turtle {
             window: window.clone(),
             drawing: Drawing::with_window(window),
->>>>>>> 5db76f7d
             angle_unit: AngleUnit::Degrees,
         }
     }
@@ -282,12 +267,12 @@
     }
 
     /// Retrieve a read-only reference to the drawing
-    pub fn drawing(&self) -> &Drawing {
+    pub fn drawing(&self) -> &Drawing<R> {
         &self.drawing
     }
 
     /// Retrieve a mutable reference to the drawing
-    pub fn drawing_mut(&mut self) -> &mut Drawing {
+    pub fn drawing_mut(&mut self) -> &mut Drawing<R> {
         &mut self.drawing
     }
 
@@ -744,17 +729,10 @@
     /// # extern crate turtle;
     /// # use turtle::Turtle;
     ///
-<<<<<<< HEAD
-    /// # fn main() {
-    /// # turtle::start_desktop(|mut turtle| {
-    /// turtle.set_background_color("light grey");
+    /// # fn main() {
+    /// # turtle::start_desktop(|mut turtle| {
+    /// turtle.drawing_mut().set_background_color("light grey");
     /// turtle.set_pen_size(3.0);
-=======
-    /// fn main() {
-    ///     let mut turtle = Turtle::new();
-    ///     turtle.drawing_mut().set_background_color("light grey");
-    ///     turtle.set_pen_size(3.0);
->>>>>>> 5db76f7d
     ///
     /// let colors = ["red", "green", "blue"];
     ///
@@ -770,52 +748,7 @@
     ///
     /// ![turtle pen color](https://github.com/sunjay/turtle/raw/gh-pages/assets/images/docs/colored_circle.png)
     pub fn set_pen_color<C: Into<Color>>(&mut self, color: C) {
-<<<<<<< HEAD
-        self.window.with_turtle_mut(|turtle| turtle.pen.color = color.into());
-    }
-
-    /// Returns the color of the background.
-    ///
-    /// ```rust
-    /// # extern crate turtle;
-    /// # use turtle::*;
-    /// # fn main() {
-    /// # turtle::start_desktop(|mut turtle| {
-    /// turtle.set_background_color("purple");
-    /// assert_eq!(turtle.background_color(), "purple".into());
-    /// # });}
-    /// ```
-    ///
-    /// See the [`color` module](color/index.html) for more information about colors.
-    pub fn background_color(&self) -> Color {
-        self.window.fetch_drawing().background
-    }
-
-    /// Sets the color of the background to the given color.
-    ///
-    /// Any type that can be converted into a color can be passed into this function.
-    /// See the [`color` module](color/index.html) for more information.
-    ///
-    /// # Example
-    ///
-    /// ```rust,no_run
-    /// # extern crate turtle;
-    /// # use turtle::Turtle;
-    ///
-    /// # fn main() {
-    /// # turtle::start_desktop(|mut turtle| {
-    /// turtle.set_background_color("orange");
-    /// # });}
-    /// ```
-    ///
-    /// This will produce the following:
-    ///
-    /// ![turtle background](https://github.com/sunjay/turtle/raw/gh-pages/assets/images/docs/orange_background.png)
-    pub fn set_background_color<C: Into<Color>>(&mut self, color: C) {
-        self.window.with_drawing_mut(|drawing| drawing.background = color.into());
-=======
         self.window.borrow_mut().with_turtle_mut(|turtle| turtle.pen.color = color.into());
->>>>>>> 5db76f7d
     }
 
     /// Returns the current fill color.
@@ -984,13 +917,8 @@
     /// assert_eq!(turtle.heading(), 90.0);
     /// assert_eq!(turtle.position(), [0.0, 0.0]);
     /// assert_ne!(turtle.pen_color(), "red".into());
-<<<<<<< HEAD
-    /// assert_ne!(turtle.background_color(), "green".into());
-    /// # });}
-=======
     /// assert_ne!(turtle.drawing().background_color(), "green".into());
-    /// # }
->>>>>>> 5db76f7d
+    /// # });}
     /// ```
     pub fn reset(&mut self) {
         self.clear();
@@ -1244,15 +1172,9 @@
     }
 
     #[test]
-<<<<<<< HEAD
-    fn turn_towards() {        
+    fn turn_towards() {
         let mut turtle = Turtle::new(DesktopRuntime::new());
-        
-=======
-    fn turn_towards() {
-        let mut turtle = Turtle::new();
-
->>>>>>> 5db76f7d
+
         // Turn from each cardinal direction to each cardinal direction
         for n in 0..16 as u32 {
             let original_angle = radians::TWO_PI * n as f64 / 16.0;
