--- conflicted
+++ resolved
@@ -7,13 +7,9 @@
 use radians::{self, Radians};
 use turtle_window::TurtleWindow;
 use event::MouseButton;
-<<<<<<< HEAD
-use {Speed, Color, Event, Drawing, DefaultRuntime};
+use {Point, Speed, Color, Event, Drawing, DefaultRuntime};
 use runtime::Runtime;
 use ::rand::Rng;
-=======
-use {Point, Speed, Color, Event, Drawing};
->>>>>>> baa60213
 
 #[derive(Debug, Clone, Copy, PartialEq, Eq)]
 enum AngleUnit {
@@ -119,13 +115,8 @@
     /// // Move backward 223 tiny turtle steps, without drawing anything
     /// turtle.pen_up();
     /// turtle.forward(-223.0);
-<<<<<<< HEAD
-    /// # assert_eq!(turtle.position()[1].round(), -113.0);
-    /// # });}
-=======
     /// # assert_eq!(turtle.position().y.round(), -113.0);
-    /// # }
->>>>>>> baa60213
+    /// # });}
     /// ```
     pub fn forward(&mut self, distance: Distance) {
         self.window.borrow_mut().forward(distance);
@@ -155,13 +146,8 @@
     /// // Move forward 179 tiny turtle steps, without drawing anything
     /// turtle.pen_up();
     /// turtle.backward(-179.0);
-<<<<<<< HEAD
-    /// # assert_eq!(turtle.position()[1].round(), 69.0);
-    /// # });}
-=======
     /// # assert_eq!(turtle.position().y.round(), 69.0);
-    /// # }
->>>>>>> baa60213
+    /// # });}
     /// ```
     pub fn backward(&mut self, distance: Distance) {
         // Moving backwards is essentially moving forwards with a negative distance
@@ -368,15 +354,8 @@
     /// # turtle::start_desktop(|mut turtle| {
     /// turtle.forward(100.0);
     /// let pos = turtle.position();
-<<<<<<< HEAD
-    /// # // Cheating a bit here for rounding...
-    /// # let pos = [pos[0].round(), pos[1].round()];
-    /// assert_eq!(pos, [0.0, 100.0]);
-    /// # });}
-=======
     /// assert_eq!(pos.round(), Point {x: 0.0, y: 100.0});
-    /// # }
->>>>>>> baa60213
+    /// # });}
     /// ```
     pub fn position(&self) -> Point {
         self.window.borrow().fetch_turtle().position
@@ -399,13 +378,8 @@
     /// turtle.go_to([100.0, -150.0]);
     /// // The heading has not changed, but the turtle has moved to the new position
     /// assert_eq!(turtle.heading(), heading);
-<<<<<<< HEAD
-    /// assert_eq!(turtle.position(), [100.0, -150.0]);
-    /// # });}
-=======
     /// assert_eq!(turtle.position(), Point {x: 100.0, y: -150.0});
-    /// # }
->>>>>>> baa60213
+    /// # });}
     /// ```
     pub fn go_to<P: Into<Point>>(&mut self, position: P) {
         self.window.borrow_mut().go_to(position.into());
@@ -431,13 +405,8 @@
     /// # extern crate turtle;
     /// # use turtle::*;
     /// # fn main() {
-<<<<<<< HEAD
-    /// # turtle::start_desktop(|mut turtle| {
-    /// let start_position = turtle.position();
-=======
-    /// let mut turtle = Turtle::new();
+    /// # turtle::start_desktop(|mut turtle| {
     /// let start_position = turtle.position().round();
->>>>>>> baa60213
     /// let start_heading = turtle.heading().round();
     /// turtle.right(55.0);
     /// turtle.forward(127.0);
@@ -445,14 +414,8 @@
     /// assert_ne!(turtle.position().round(), start_position);
     /// turtle.home();
     /// assert_eq!(turtle.heading().round(), start_heading);
-<<<<<<< HEAD
-    /// assert_eq!(turtle.position()[0].round(), start_position[0].round());
-    /// assert_eq!(turtle.position()[1].round(), start_position[1].round());
-    /// # });}
-=======
     /// assert_eq!(turtle.position().round(), start_position);
-    /// # }
->>>>>>> baa60213
+    /// # });}
     /// ```
     pub fn home(&mut self) {
         self.window.borrow_mut().with_turtle_mut(|turtle| {
@@ -1115,13 +1078,8 @@
 
     #[test]
     fn clear_leaves_position_and_heading() {
-<<<<<<< HEAD
         let mut turtle = Turtle::new(DesktopRuntime::new());
-        assert_eq!(turtle.position(), [0.0, 0.0]);
-=======
-        let mut turtle = Turtle::new();
         assert_eq!(turtle.position(), Point::origin());
->>>>>>> baa60213
         assert_eq!(turtle.heading(), 90.0);
         turtle.forward(100.0);
         turtle.set_heading(51.0);
