//! Utilities for generating random values
//!
//! The entire [`rand`](https://github.com/rust-lang-nursery/rand) crate which allows you to
//! generate random values is re-exported for your convenience. That means that you can use any
//! of its parts by importing from this module.
//! See the documentation for [`rand_crate`](../../rand/index.html).
//!
//! ```rust,no_run
//! extern crate turtle;
//! use turtle::rand::Rand;
//! # fn main() {}
//! ```
//!
//! The [`random()`] function is the most common function you will use. In fact,
//! it's available on the Turtle type directly. This means that for the most part, unless you
//! are doing something very advanced, you won't need to import this module. The [`random()`]
//! function should be enough for most cases. See the next section for more information on that.
//!
//! # Generating Random Values
//!
//! The [`random()`] function allows you to generate random values for many different types.
//! The following are some examples of types that can be used with [`random()`]:
//!
//! * [`Distance`] - `f64` values greater than or equal to `0.0` and less than `1.0`
//! * [`Angle`] - `f64` values greater than or equal to `0.0` and less than `1.0`
//! * [`Speed`] - any of the speed values including instant
//! * [`Color`] - colors with random red, green, blue and alpha values (use
//!   [`opaque()`](../color/struct.Color.html#method.opaque) to get a solid random color)
//! * [`Point`] - a random point with two `f64` values greater than or equal to `0.0` and less than `1.0`
//! * and more!
//!
//! Using [`random()`] often requires you to specify a type that you want to generate. For example,
//! if you run the following, the compiler will tell you that it needs you to give it more
//! information about the type that you want to generate:
//!
//! ```rust,compile_fail,E0283
//! # extern crate turtle;
//! # use turtle::Turtle;
//! # fn main() {
//! # turtle::start_desktop(|mut turtle| {
//! let speed = turtle.random();
//! turtle.set_speed(speed);
//! # });}
//! ```
//!
//! This will produce an error that looks something like the following:
//!
//! ```text
//! error[E0283]: type annotations required: cannot resolve `_: std::convert::Into<turtle::Speed>`
//!  --> src/rand.rs:5:8
//!   |
//! 5 | turtle.set_speed(random());
//!   |        ^^^^^^^^^
//! ```
//!
//! To resolve this, you can either annotate the type by generating the random value in a separate
//! variable, or use Rust's "turbofish" syntax.
//!
//! ```rust
//! # extern crate turtle;
//! # use turtle::Speed;
//! # fn main() {
//! # turtle::start_desktop(|mut turtle| {
//! // 1. Separate out into a variable, then annotate the desired type
//! let speed: Speed = turtle.random();
//! turtle.set_speed(speed);
//! // 2. Turbofish syntax ::<T>
//! use turtle::rand::Rng;
//! let mut rng = turtle.rng();
//! turtle.set_speed(rng.gen::<Speed>());
//! # });}
//! ```
//!
//! # Generating Random Values in a Range
//!
//! The [`random_range()`] function allows you to generate values in a given range. You provide
//! a lower bound and an upper bound. The number generated will be greater than or equal to the
//! lower bound and strictly less than the upper bound.
//!
//! ```rust
//! # extern crate turtle;
//! # fn main() {
//! # turtle::start_desktop(|mut turtle| {
//! // Generates an f64 value between 394.0 and 499.99999...
//! let value: f64 = turtle.random_range(394.0, 500.0);
//! assert!(value >= 394.0 && value < 500.0);
//! // Generates a u64 value between 32 and 64
//! let value = turtle.random_range::<u64>(32, 65);
//! assert!(value >= 32 && value <= 64);
//! // You do not need to specify the type if the compiler has enough information:
//! fn foo(a: u64) {}
//! foo(turtle.random_range(381, 920));
//! # });}
//! ```
//!
//! Most types that can be used with [`random()`] can also be used with [`random_range()`]. This
//! includes all of the types listed above.
//!
//! When [`random_range()`] is used to generate a [`Point`], it creates a random point within the
//! rectangle formed by the two points given as arguments to [`random_range()`]. This is
//! illustrated in the example below:
//!
//! ```rust
//! # extern crate turtle;
//! # use turtle::{Point, random_range};
//! # fn main() {
//! // Generates a Point value with:
//! //   x-coordinate between 46.0 and 99932.0
//! //   y-coordinate between 309.0 and 1803.0
//! let value: Point = random_range([99932.0, 309.0].into(), [46.0, 1803.0].into());
//! assert!(value.x >= 46.0 && value.x < 99932.0);
//! assert!(value.y >= 309.0 && value.y < 1803.0);
//! # }
//! ```
//!
//! # How can one function generate so many different return types?
//!
//! Knowing how [`random()`] works is **not required** in order to be able to use it. That being said,
//! it is an excellent example of combing the concepts of "generics" and "traits". If you are not
//! familiar with those concepts yet, take a look at the
//! [Rust book](https://doc.rust-lang.org/book/second-edition/). It has an excellent
//! [section on both generics and traits](https://doc.rust-lang.org/book/second-edition/ch10-00-generics.html).
//!
//! The type signature of the [`random()`] function is similar to the following:
//!
//! ```rust,compile_fail,E0308
//! # extern crate turtle;
//! # use turtle::rand::Rand;
//! fn random<T: Rand>() -> T { /* ... */ }
//! # fn main() {}
//! ```
//!
//! This tells us the following:
//!
//! * The `random()` function takes **no arguments** and returns a value of type `T`
//! * The generic type `T` is required to implement the [`Rand`] trait
//!
//! This is the incredible part about this function. It requires *zero* arguments, and yet can
//! generate all kinds of values. This is because while it doesn't require any *parameters*, it
//! does take a single *type argument* in order to determine what type to generate a value of.
//! This is done at compile time so no work needs to be performed at runtime in order to determine
//! the type to generate or how to generate it.
//!
//! This also explains why we sometimes need to use the turbofish syntax (`::<T>`) in order to
//! specify the type `T`. When a function requires a type argument and doesn't take that argument
//! as one of its parameters, the compiler can often end up in a situation where it doesn't have
//! the necessary information to determine which type to return.
//! The turbofish syntax and type annotations provide two different ways to clarify what we want.
//!
//! That being said, there are a lot of situations where the compiler *can* figure out what type
//! we need. Each of the types we covered above, implements the [`Rand`] trait. We specified which
//! type we would like the function to return by annotating the variable that we assigned the
//! random value to.
//!
//! ```rust
//! # extern crate turtle;
//! # use turtle::Speed;
//! # fn main() {
//! # turtle::start_desktop(|mut turtle| {
//! let speed: Speed = turtle.random();
//! # });}
//! ```
//!
//! If we were passing the value to a function that is known to take [`Speed`] as its type, the
//! compiler can use that information to determine the return type of [`random()`]. The following
//! example compiles without any additional annotations:
//!
//! ```rust
//! # extern crate turtle;
//! # use turtle::Speed;
//! # fn main() {
//! # turtle::start_desktop(|mut turtle| {
//! fn foo(speed: Speed) {}
//! // No type annotations required!
//! foo(turtle.random());
//! # });}
//! ```
//!
//! This generates a random speed using the implementation of [`Rand`] for the [`Speed`] type in this
//! crate.
//!
//! # The Orphan Rule
//! Not all of the implementations of [`Rand`] for the types above are implemented in this
//! crate. There is a rule known as the [orphan rule](https://doc.rust-lang.org/book/second-edition/ch10-02-traits.html#implementing-a-trait-on-a-type)
//! which prevents anyone from implementing a trait on a type that they do not define. That is why
//! we implemented [`Rand`] for [`Speed`], [`Color`], and [`Point`], but not for type aliases like
//! [`Distance`]. [`Distance`] is a type alias for `f64`. `f64` is provided by the standard
//! library, so we cannot implement any traits for it. The implementations of [`Rand`] for types
//! like that come from the `rand` crate itself.
//!
//! [`Rand`]: ../../rand/trait.Rand.html
//! [`random()`]: ../fn.random.html
//! [`random_range()`]: fn.random_range.html
//! [`Distance`]: ../type.Distance.html
//! [`Angle`]: ../type.Angle.html
//! [`Speed`]: ../speed/enum.Speed.html
//! [`Color`]: ../color/struct.Color.html
//! [`Point`]: ../struct.Point.html

<<<<<<< HEAD
pub use rand_crate::*;
=======
pub use rand_crate::*;

use self::distributions::range::SampleRange;

pub trait RandomRange {
    fn random_range<R: Rng>(rng: &mut R, low: Self, high: Self) -> Self;
}

impl<T> RandomRange for T where T: PartialOrd + SampleRange {
    fn random_range<R: Rng>(rng: &mut R, low: T, high: T) -> T {
        rng.gen_range(low, high)
    }
}

/// Generates a random value in the given range.
///
/// The value `x` that is returned will be such that low &le; x &lt; high.
///
/// See [Generating Random Values in a Range](index.html#generating-random-values-in-a-range)
/// for more information.
///
/// # Panics
/// Panics if low &ge; high
///
/// # Example:
/// ```rust
/// # extern crate turtle;
/// # use turtle::random_range;
/// # fn main() {
/// // Generates an f64 value between 100 and 199
/// let value: f64 = random_range(100.0, 200.0);
/// assert!(value >= 100.0 && value < 200.0);
/// // Generates a u64 value between 1000 and 3000000
/// let value = random_range::<u64>(1000, 3000001);
/// assert!(value >= 1000 && value < 3000001);
/// // You do not need to specify the type if the compiler has enough information:
/// fn foo(a: u64) {}
/// foo(random_range(432, 1938));
/// # }
/// ```
pub fn random_range<T: RandomRange>(low: T, high: T) -> T {
    let mut rng = thread_rng();
    RandomRange::random_range(&mut rng, low, high)
}
>>>>>>> b223b217
<|MERGE_RESOLUTION|>--- conflicted
+++ resolved
@@ -102,15 +102,16 @@
 //!
 //! ```rust
 //! # extern crate turtle;
-//! # use turtle::{Point, random_range};
-//! # fn main() {
+//! # use turtle::Point;
+//! # fn main() {
+//! # turtle::start_desktop(|mut turtle| {
 //! // Generates a Point value with:
 //! //   x-coordinate between 46.0 and 99932.0
 //! //   y-coordinate between 309.0 and 1803.0
-//! let value: Point = random_range([99932.0, 309.0].into(), [46.0, 1803.0].into());
+//! let value: Point = turtle.random_range([99932.0, 309.0].into(), [46.0, 1803.0].into());
 //! assert!(value.x >= 46.0 && value.x < 99932.0);
 //! assert!(value.y >= 309.0 && value.y < 1803.0);
-//! # }
+//! # });}
 //! ```
 //!
 //! # How can one function generate so many different return types?
@@ -197,9 +198,6 @@
 //! [`Color`]: ../color/struct.Color.html
 //! [`Point`]: ../struct.Point.html
 
-<<<<<<< HEAD
-pub use rand_crate::*;
-=======
 pub use rand_crate::*;
 
 use self::distributions::range::SampleRange;
@@ -212,36 +210,4 @@
     fn random_range<R: Rng>(rng: &mut R, low: T, high: T) -> T {
         rng.gen_range(low, high)
     }
-}
-
-/// Generates a random value in the given range.
-///
-/// The value `x` that is returned will be such that low &le; x &lt; high.
-///
-/// See [Generating Random Values in a Range](index.html#generating-random-values-in-a-range)
-/// for more information.
-///
-/// # Panics
-/// Panics if low &ge; high
-///
-/// # Example:
-/// ```rust
-/// # extern crate turtle;
-/// # use turtle::random_range;
-/// # fn main() {
-/// // Generates an f64 value between 100 and 199
-/// let value: f64 = random_range(100.0, 200.0);
-/// assert!(value >= 100.0 && value < 200.0);
-/// // Generates a u64 value between 1000 and 3000000
-/// let value = random_range::<u64>(1000, 3000001);
-/// assert!(value >= 1000 && value < 3000001);
-/// // You do not need to specify the type if the compiler has enough information:
-/// fn foo(a: u64) {}
-/// foo(random_range(432, 1938));
-/// # }
-/// ```
-pub fn random_range<T: RandomRange>(low: T, high: T) -> T {
-    let mut rng = thread_rng();
-    RandomRange::random_range(&mut rng, low, high)
-}
->>>>>>> b223b217
+}