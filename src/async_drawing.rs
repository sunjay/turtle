use std::fmt::Debug;
use std::path::Path;

use serde::{Deserialize, Serialize};

use crate::async_turtle::AsyncTurtle;
use crate::ipc_protocol::ProtocolClient;
use crate::{Color, Drawing, Event, ExportError, Point};

/// Represents a size
///
/// A `Size` can be converted from either a tuple or array. These forms are often more ergonomic
/// than using the `Size` struct on its own. The [`set_size()`](struct.Drawing.html#method.set_size)
/// method accepts either form (without needing to use `into()`). See that method's documentation
/// for more information.
///
/// ```rust
/// # use turtle::Size;
/// assert_eq!(Size {width: 640, height: 480}, (640, 480).into());
/// assert_eq!(Size {width: 640, height: 480}, [640, 480].into());
/// ```
///
/// You can access the `width` and `height` fields directly on any `Size` struct.
///
/// ```rust
/// # use turtle::Size;
/// let size: Size = (800, 600).into();
/// assert_eq!(size.width, 800);
/// assert_eq!(size.height, 600);
/// ```
#[derive(Debug, Clone, Copy, PartialEq, Eq, Hash, Serialize, Deserialize)]
pub struct Size {
    /// The width in pixels
    pub width: u32,
    /// The height in pixels
    pub height: u32,
}

impl From<(u32, u32)> for Size {
    fn from(size: (u32, u32)) -> Self {
        Self {
            width: size.0,
            height: size.1,
        }
    }
}

impl From<[u32; 2]> for Size {
    fn from(size: [u32; 2]) -> Self {
        Self {
            width: size[0],
            height: size[1],
        }
    }
}

pub struct AsyncDrawing {
    client: ProtocolClient,
}

impl From<Drawing> for AsyncDrawing {
    fn from(drawing: Drawing) -> Self {
        drawing.into_async()
    }
}

impl AsyncDrawing {
    pub async fn new() -> Self {
        // This needs to be called as close to the start of the program as possible. We call it
        // here since Drawing::new() or AsyncDrawing::new() are commonly called at the beginning
        // of many programs that use the turtle crate.
        crate::start();

        let client = ProtocolClient::new().await.expect("unable to create renderer client");
        Self { client }
    }

    pub async fn add_turtle(&mut self) -> AsyncTurtle {
        let client = self.client.split().await;
        AsyncTurtle::with_client(client).await
    }

    pub fn into_sync(self) -> Drawing {
        self.into()
    }

    pub async fn title(&self) -> String {
        self.client.drawing_title().await
    }

    pub fn set_title<S: Into<String>>(&mut self, title: S) {
        self.client.drawing_set_title(title.into())
    }

    pub async fn background_color(&self) -> Color {
        self.client.drawing_background().await
    }

    pub fn set_background_color<C: Into<Color> + Copy + Debug>(&mut self, color: C) {
        let bg_color = color.into();
        assert!(
            bg_color.is_valid(),
            "Invalid color: {:?}. See the color module documentation for more information.",
            color
        );
        self.client.drawing_set_background(bg_color)
    }

    pub async fn center(&self) -> Point {
        self.client.drawing_center().await
    }

    pub fn set_center<P: Into<Point>>(&mut self, center: P) {
        let center = center.into();
        if !center.is_finite() {
            return;
        }
        self.client.drawing_set_center(center)
    }

    pub fn reset_center(&mut self) {
        self.client.drawing_reset_center()
    }

    pub async fn size(&self) -> Size {
        self.client.drawing_size().await
    }

    pub fn set_size<S: Into<Size>>(&mut self, size: S) {
        let size = size.into();
        assert!(size.width > 0 && size.height > 0, "The size of the drawing must be non-zero");

        self.client.drawing_set_size(size)
    }

    pub fn reset_size(&mut self) {
        self.client.drawing_reset_size()
    }

    pub async fn is_maximized(&self) -> bool {
        self.client.drawing_is_maximized().await
    }

    pub fn maximize(&mut self) {
        self.client.drawing_set_is_maximized(true)
    }

    pub fn unmaximize(&mut self) {
        self.client.drawing_set_is_maximized(false)
    }

    pub async fn is_fullscreen(&self) -> bool {
        self.client.drawing_is_fullscreen().await
    }

    pub fn enter_fullscreen(&mut self) {
        self.client.drawing_set_is_fullscreen(true)
    }

    pub fn exit_fullscreen(&mut self) {
        self.client.drawing_set_is_fullscreen(false)
    }

    pub fn clear(&mut self) {
        self.client.clear_all()
    }

    pub async fn poll_event(&mut self) -> Option<Event> {
        self.client.poll_event().await
    }

    pub async fn save_svg<P: AsRef<Path>>(&self, path: P) -> Result<(), ExportError> {
        self.client.export_svg(path.as_ref().to_path_buf()).await
    }
<<<<<<< HEAD
}


#[cfg(docs_images)]
impl crate::SavePng for AsyncDrawing {
    fn save_png(&self, path: &str) -> Result<(), String> {
        self.client.save_png(path)
=======

    //TODO: If we move to a shared memory architecture, we wouldn't need to make
    // any request here and thus would not need this method at all. We should
    // think things through before making this method public.
    /// # Stability
    ///
    /// **Warning:** This method exists because it is currently necessary to
    /// do some work asynchronously in order to print out a useful debug
    /// representation for this type. There is no async `Debug` trait. Please
    /// only use this method for debugging. It may be removed in a future
    /// release if we find a way to implement `Debug` trait for this type.
    pub async fn debug(&self) -> impl Debug {
        self.client.debug_drawing().await
>>>>>>> 4a06b0f2
    }
}<|MERGE_RESOLUTION|>--- conflicted
+++ resolved
@@ -172,15 +172,6 @@
     pub async fn save_svg<P: AsRef<Path>>(&self, path: P) -> Result<(), ExportError> {
         self.client.export_svg(path.as_ref().to_path_buf()).await
     }
-<<<<<<< HEAD
-}
-
-
-#[cfg(docs_images)]
-impl crate::SavePng for AsyncDrawing {
-    fn save_png(&self, path: &str) -> Result<(), String> {
-        self.client.save_png(path)
-=======
 
     //TODO: If we move to a shared memory architecture, we wouldn't need to make
     // any request here and thus would not need this method at all. We should
@@ -194,6 +185,13 @@
     /// release if we find a way to implement `Debug` trait for this type.
     pub async fn debug(&self) -> impl Debug {
         self.client.debug_drawing().await
->>>>>>> 4a06b0f2
+    }
+}
+
+
+#[cfg(docs_images)]
+impl crate::SavePng for AsyncDrawing {
+    fn save_png(&self, path: &str) -> Result<(), String> {
+        self.client.save_png(path)
     }
 }