--- conflicted
+++ resolved
@@ -2,12 +2,8 @@
 use std::rc::Rc;
 
 use turtle_window::TurtleWindow;
-<<<<<<< HEAD
 use runtime::Runtime;
-use {Color};
-=======
 use {Color, Point};
->>>>>>> 5e345e43
 
 /// Represents the drawing that the turtle is creating
 pub struct Drawing<R: Runtime> {
@@ -68,11 +64,11 @@
     /// # extern crate turtle;
     /// # use turtle::*;
     /// # fn main() {
-    /// let mut turtle = Turtle::new();
+    /// # turtle::start_desktop(|mut turtle| {
     /// assert_eq!(turtle.drawing().center(), [0.0, 0.0]);
     /// turtle.drawing_mut().set_center([4.0, 3.0]);
     /// assert_eq!(turtle.drawing().center(), [4.0, 3.0]);
-    /// # }
+    /// # });}
     /// ```
     pub fn center(&self) -> Point {
         self.window.borrow().fetch_drawing().center
@@ -87,13 +83,13 @@
     /// # Example
     ///
     /// ```rust,no_run
+    /// #[macro_use]
     /// extern crate turtle;
     ///
     /// use turtle::Turtle;
     ///
-    /// fn main() {
-    ///     let mut turtle = Turtle::new();
-    ///
+    /// # fn main() {
+    /// run_turtle!(|mut turtle| {
     ///     for _ in 0..360 {
     ///         // Move forward three steps
     ///         turtle.forward(3.0);
@@ -103,7 +99,8 @@
     ///
     ///     turtle.wait_for_click();
     ///     turtle.drawing_mut().set_center([50.0, 100.0]);
-    /// }
+    /// });
+    /// # }
     /// ```
     ///
     /// This will produce the following:
@@ -123,13 +120,13 @@
     /// # extern crate turtle;
     /// # use turtle::*;
     /// # fn main() {
-    /// let mut turtle = Turtle::new();
+    /// # turtle::start_desktop(|mut turtle| {
     /// let default_center = turtle.drawing().center();
     /// turtle.drawing_mut().set_center([400.0, -30.0]);
     /// assert_ne!(turtle.drawing().center(), default_center);
     /// turtle.drawing_mut().reset_center();
     /// assert_eq!(turtle.drawing().center(), default_center);
-    /// # }
+    /// # });}
     /// ```
     pub fn reset_center(&mut self) {
         self.window.borrow_mut().with_drawing_mut(|drawing| drawing.center = [0.0, 0.0]);
