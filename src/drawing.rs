use std::cell::RefCell;
use std::rc::Rc;

use turtle_window::TurtleWindow;
<<<<<<< HEAD
use runtime::Runtime;
=======
use state::DrawingState;
>>>>>>> c61192db
use {Color, Point};

/// Represents a size
///
/// A `Size` can be converted from either a tuple or array. These forms are often more ergonomic
/// than using the `Size` struct on its own. The [`set_size()`](struct.Drawing.html#method.set_size)
/// method accepts either form (without needing to use `into()`). See that method's documentation
/// for more information.
///
/// ```rust
/// # extern crate turtle;
/// # use turtle::Size;
/// # fn main() {
/// assert_eq!(Size {width: 640, height: 480}, (640, 480).into());
/// assert_eq!(Size {width: 640, height: 480}, [640, 480].into());
/// # }
/// ```
///
/// You can access the `width` and `height` fields directly on any `Size` struct.
///
/// ```rust
/// # extern crate turtle;
/// # use turtle::Size;
/// # fn main() {
/// let size: Size = (800, 600).into();
/// assert_eq!(size.width, 800);
/// assert_eq!(size.height, 600);
/// # }
/// ```
#[derive(Debug, Clone, Copy, PartialEq, Eq)]
pub struct Size {
    /// The width in pixels
    pub width: u32,
    /// The height in pixels
    pub height: u32,
}

impl From<(u32, u32)> for Size {
    fn from(size: (u32, u32)) -> Self {
        Self {
            width: size.0,
            height: size.1,
        }
    }
}

impl From<[u32; 2]> for Size {
    fn from(size: [u32; 2]) -> Self {
        Self {
            width: size[0],
            height: size[1],
        }
    }
}

/// Represents the drawing that the turtle is creating
pub struct Drawing<R: Runtime> {
    window: Rc<RefCell<TurtleWindow<R>>>,
}

impl<R: Runtime> Drawing<R> {
    pub(crate) fn with_window(window: Rc<RefCell<TurtleWindow<R>>>) -> Self {
        Self {
            window,
        }
    }

    /// Returns the title of the drawing
    ///
    /// ```rust
    /// # extern crate turtle;
    /// # use turtle::*;
    /// # fn main() {
    /// # let mut turtle = Turtle::new();
    /// turtle.drawing_mut().set_title("Hello, world!");
    /// assert_eq!(&*turtle.drawing().title(), "Hello, world!");
    /// # }
    /// ```
    pub fn title(&self) -> String {
        self.window.borrow().fetch_drawing().title
    }

    /// Sets the title of the drawing to the given text
    ///
    /// # Example
    ///
    /// ```rust,no_run
    /// extern crate turtle;
    /// use turtle::Turtle;
    ///
    /// fn main() {
    ///     let mut turtle = Turtle::new();
    ///     turtle.drawing_mut().set_title("My Fancy Title! - Yay!");
    /// }
    /// ```
    ///
    /// This will produce the following:
    ///
    /// ![turtle set title](https://github.com/sunjay/turtle/raw/gh-pages/assets/images/docs/changed_title.png)
    pub fn set_title(&mut self, title: &str) {
        self.window.borrow_mut().with_drawing_mut(|drawing| drawing.title = title.to_owned());
    }

    /// Returns the color of the background.
    ///
    /// ```rust
    /// # extern crate turtle;
    /// # use turtle::*;
    /// # fn main() {
    /// # turtle::start_desktop(|mut turtle| {
    /// turtle.drawing_mut().set_background_color("purple");
    /// assert_eq!(turtle.drawing().background_color(), "purple".into());
    /// # });}
    /// ```
    ///
    /// See the [`color` module](color/index.html) for more information about colors.
    pub fn background_color(&self) -> Color {
        self.window.borrow().fetch_drawing().background
    }

    /// Sets the color of the background to the given color.
    ///
    /// Any type that can be converted into a color can be passed into this function.
    /// See the [`color` module](color/index.html) for more information.
    ///
    /// # Example
    ///
    /// ```rust,no_run
    /// # extern crate turtle;
    /// # use turtle::Turtle;
    ///
    /// # fn main() {
    /// # turtle::start_desktop(|mut turtle| {
    /// turtle.drawing_mut().set_background_color("orange");
    /// # });}
    /// ```
    ///
    /// This will produce the following:
    ///
    /// ![turtle background](https://github.com/sunjay/turtle/raw/gh-pages/assets/images/docs/orange_background.png)
    pub fn set_background_color<C: Into<Color>>(&mut self, color: C) {
        self.window.borrow_mut().with_drawing_mut(|drawing| drawing.background = color.into());
    }

    /// Returns the center of the drawing
    ///
    /// ```rust
    /// # extern crate turtle;
    /// # use turtle::*;
    /// # fn main() {
    /// # turtle::start_desktop(|mut turtle| {
    /// assert_eq!(turtle.drawing().center(), [0.0, 0.0]);
    /// turtle.drawing_mut().set_center([4.0, 3.0]);
    /// assert_eq!(turtle.drawing().center(), [4.0, 3.0]);
    /// # });}
    /// ```
    pub fn center(&self) -> Point {
        self.window.borrow().fetch_drawing().center
    }

    /// Sets the center of the drawing to the given point
    ///
    /// The center represents the offset from the center of the window at which to draw the
    /// drawing. The default center is (0, 0) which means that the drawing is centered at the
    /// center of the window.
    ///
    /// # Example
    ///
    /// ```rust,no_run
    /// #[macro_use]
    /// extern crate turtle;
    ///
    /// use turtle::Turtle;
    ///
    /// # fn main() {
    /// run_turtle!(|mut turtle| {
    ///     for _ in 0..360 {
    ///         // Move forward three steps
    ///         turtle.forward(3.0);
    ///         // Rotate to the right (clockwise) by 1 degree
    ///         turtle.right(1.0);
    ///     }
    ///
    ///     turtle.wait_for_click();
    ///     turtle.drawing_mut().set_center([50.0, 100.0]);
    /// });
    /// # }
    /// ```
    ///
    /// This will produce the following:
    ///
    /// ![turtle center middle](https://github.com/sunjay/turtle/raw/gh-pages/assets/images/docs/circle.png)
    ///
    /// Once you click on the window:
    ///
    /// ![turtle center offset](https://github.com/sunjay/turtle/raw/gh-pages/assets/images/docs/circle_offset_center.png)
    pub fn set_center(&mut self, center: Point) {
        self.window.borrow_mut().with_drawing_mut(|drawing| drawing.center = center);
    }

    /// Resets the center of the drawing back to its initial value
    ///
    /// ```rust
    /// # extern crate turtle;
    /// # use turtle::*;
    /// # fn main() {
    /// # turtle::start_desktop(|mut turtle| {
    /// let default_center = turtle.drawing().center();
    /// turtle.drawing_mut().set_center([400.0, -30.0]);
    /// assert_ne!(turtle.drawing().center(), default_center);
    /// turtle.drawing_mut().reset_center();
    /// assert_eq!(turtle.drawing().center(), default_center);
    /// # });}
    /// ```
    pub fn reset_center(&mut self) {
        let default = DrawingState::default();
        self.set_center(default.center);
    }

    /// Returns the size of the drawing
    ///
    /// ```rust
    /// # extern crate turtle;
    /// # use turtle::*;
    /// # fn main() {
    /// # let mut turtle = Turtle::new();
    /// # assert_eq!(turtle.drawing().size(), Size {width: 800, height: 600});
    /// // 1080p is 1920x1080
    /// turtle.drawing_mut().set_size((1920, 1080));
    /// let size = turtle.drawing().size();
    /// assert_eq!(size.width, 1920);
    /// assert_eq!(size.height, 1080);
    /// # }
    /// ```
    pub fn size(&self) -> Size {
        let drawing = self.window.borrow().fetch_drawing();
        Size {
            width: drawing.width,
            height: drawing.height,
        }
    }

    /// Sets the size of the drawing to the given width and height.
    ///
    /// You can specify the size as any value that can be converted into a
    /// [`Size` struct](struct.Size.html). That means that any of the following would work:
    ///
    /// ```rust
    /// # extern crate turtle;
    /// # use turtle::Turtle;
    /// # fn main() {
    /// # let mut turtle = Turtle::new();
    /// // These are all equivalent to each other
    /// turtle.drawing_mut().set_size((640, 480));
    /// # assert_eq!(turtle.drawing().size(), Size {width: 640, height: 480});
    /// turtle.drawing_mut().set_size([640, 480]);
    /// # assert_eq!(turtle.drawing().size(), Size {width: 640, height: 480});
    ///
    /// // It recommended that you use the options above instead of the following
    /// use turtle::Size; // Size must be imported
    /// turtle.drawing_mut().set_size(Size {width: 640, height: 480});
    /// # assert_eq!(turtle.drawing().size(), Size {width: 640, height: 480});
    /// # }
    /// ```
    ///
    /// # Example
    ///
    /// ```rust,no_run
    /// extern crate turtle;
    ///
    /// use turtle::Turtle;
    ///
    /// fn main() {
    ///     let mut turtle = Turtle::new();
    ///
    ///     for _ in 0..360 {
    ///         // Move forward three steps
    ///         turtle.forward(3.0);
    ///         // Rotate to the right (clockwise) by 1 degree
    ///         turtle.right(1.0);
    ///     }
    ///
    ///     turtle.wait_for_click();
    ///     turtle.drawing_mut().set_size((300, 300));
    /// }
    /// ```
    ///
    /// This will produce the following:
    ///
    /// ![turtle default size](https://github.com/sunjay/turtle/raw/gh-pages/assets/images/docs/circle.png)
    ///
    /// Once you click on the window:
    ///
    /// ![turtle small drawing](https://github.com/sunjay/turtle/raw/gh-pages/assets/images/docs/small_drawing.png)
    ///
    /// Notice that the center of the drawing stays the same. To control that, see
    /// [`set_center()`](struct.Drawing.html#method.set_center).
    pub fn set_size<S: Into<Size>>(&mut self, size: S) {
        let size = size.into();
        self.window.borrow_mut().with_drawing_mut(|drawing| {
            drawing.width = size.width;
            drawing.height = size.height;
        });
    }

    /// Resets the size of the drawing back to its initial value
    ///
    /// ```rust
    /// # extern crate turtle;
    /// # use turtle::*;
    /// # fn main() {
    /// let mut turtle = Turtle::new();
    /// let default_size = turtle.drawing().size();
    ///
    /// turtle.drawing_mut().set_size([920, 680]);
    /// assert_ne!(turtle.drawing().size(), default_size);
    ///
    /// turtle.drawing_mut().reset_size();
    /// assert_eq!(turtle.drawing().size(), default_size);
    /// # }
    /// ```
    pub fn reset_size(&mut self) {
        let default = DrawingState::default();
        self.set_size((default.width, default.height));
    }
}<|MERGE_RESOLUTION|>--- conflicted
+++ resolved
@@ -2,11 +2,8 @@
 use std::rc::Rc;
 
 use turtle_window::TurtleWindow;
-<<<<<<< HEAD
 use runtime::Runtime;
-=======
 use state::DrawingState;
->>>>>>> c61192db
 use {Color, Point};
 
 /// Represents a size
@@ -80,10 +77,10 @@
     /// # extern crate turtle;
     /// # use turtle::*;
     /// # fn main() {
-    /// # let mut turtle = Turtle::new();
+    /// # turtle::start_desktop(|mut turtle| {
     /// turtle.drawing_mut().set_title("Hello, world!");
     /// assert_eq!(&*turtle.drawing().title(), "Hello, world!");
-    /// # }
+    /// # });}
     /// ```
     pub fn title(&self) -> String {
         self.window.borrow().fetch_drawing().title
@@ -94,13 +91,15 @@
     /// # Example
     ///
     /// ```rust,no_run
+    /// #[macro_use]
     /// extern crate turtle;
     /// use turtle::Turtle;
     ///
-    /// fn main() {
-    ///     let mut turtle = Turtle::new();
+    /// # fn main() {
+    /// run_turtle!(|mut turtle| {
     ///     turtle.drawing_mut().set_title("My Fancy Title! - Yay!");
-    /// }
+    /// });
+    /// # }
     /// ```
     ///
     /// This will produce the following:
@@ -232,14 +231,14 @@
     /// # extern crate turtle;
     /// # use turtle::*;
     /// # fn main() {
-    /// # let mut turtle = Turtle::new();
+    /// # turtle::start_desktop(|mut turtle| {
     /// # assert_eq!(turtle.drawing().size(), Size {width: 800, height: 600});
     /// // 1080p is 1920x1080
     /// turtle.drawing_mut().set_size((1920, 1080));
     /// let size = turtle.drawing().size();
     /// assert_eq!(size.width, 1920);
     /// assert_eq!(size.height, 1080);
-    /// # }
+    /// # });}
     /// ```
     pub fn size(&self) -> Size {
         let drawing = self.window.borrow().fetch_drawing();
@@ -258,7 +257,7 @@
     /// # extern crate turtle;
     /// # use turtle::Turtle;
     /// # fn main() {
-    /// # let mut turtle = Turtle::new();
+    /// # turtle::start_desktop(|mut turtle| {
     /// // These are all equivalent to each other
     /// turtle.drawing_mut().set_size((640, 480));
     /// # assert_eq!(turtle.drawing().size(), Size {width: 640, height: 480});
@@ -269,19 +268,19 @@
     /// use turtle::Size; // Size must be imported
     /// turtle.drawing_mut().set_size(Size {width: 640, height: 480});
     /// # assert_eq!(turtle.drawing().size(), Size {width: 640, height: 480});
-    /// # }
+    /// # });}
     /// ```
     ///
     /// # Example
     ///
     /// ```rust,no_run
+    /// #[macro_use]
     /// extern crate turtle;
     ///
     /// use turtle::Turtle;
     ///
-    /// fn main() {
-    ///     let mut turtle = Turtle::new();
-    ///
+    /// # fn main() {
+    /// run_turtle!(|mut turtle| {
     ///     for _ in 0..360 {
     ///         // Move forward three steps
     ///         turtle.forward(3.0);
@@ -291,7 +290,8 @@
     ///
     ///     turtle.wait_for_click();
     ///     turtle.drawing_mut().set_size((300, 300));
-    /// }
+    /// });
+    /// # }
     /// ```
     ///
     /// This will produce the following:
@@ -318,7 +318,7 @@
     /// # extern crate turtle;
     /// # use turtle::*;
     /// # fn main() {
-    /// let mut turtle = Turtle::new();
+    /// # turtle::start_desktop(|mut turtle| {
     /// let default_size = turtle.drawing().size();
     ///
     /// turtle.drawing_mut().set_size([920, 680]);
@@ -326,7 +326,7 @@
     ///
     /// turtle.drawing_mut().reset_size();
     /// assert_eq!(turtle.drawing().size(), default_size);
-    /// # }
+    /// # });}
     /// ```
     pub fn reset_size(&mut self) {
         let default = DrawingState::default();
