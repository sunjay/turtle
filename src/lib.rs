//! The API Documentation below will help you learn about the various things you can do with this
//! crate.
//!
//! **If this is your first time using Rust or using this crate, read the Guide on
//! [turtle.rs](http://turtle.rs) to learn how to start.**
//!
//! The documentation for the [`Turtle` struct](struct.Turtle.html) contains a listing of all of the
//! various drawing commands that you can use on the Turtles that you create. The [`color`
//! module](color/index.html) and its submodules contain hundreds of predefined color names that you
//! can use to set the pen, background and fill color of a turtle. That module also explains how to
//! use any arbitrary color, including ones that may not be defined in this crate.
//!
//! Note: Call [`turtle::start()`](fn.start.html) if you do not create a turtle with
//! [`Turtle::new()`](struct.Turtle.html#method.new) right at the beginning of your program. Most
//! programs will never need to call this function as it is called for you in
//! [`Turtle::new()`](struct.Turtle.html#method.new).
//!
//! # Random Values
//!
//! See the [`rand` module](rand/index.html) for information about generating random colors, speeds,
//! angles, and more which can be used in your programs to produce some interesting results!
//!
//! # Event Handling
//!
//! The [`Event` enum](event/enum.Event.html) documentation provides information about how you can
//! create an event loop. This allows you to draw things in response to certain events like the
//! mouse moving, keys being pressed, and more.
//!
//! The `Turtle` struct contains a few convenience methods so you can do some common event-related
//! things without creating the entire event loop. For example, use
//! [`wait_for_click()`](struct.Turtle.html#method.wait_for_click) to wait for the user to click
//! anywhere on the screen before proceeding.

<<<<<<< HEAD
// wasm needs an alloc and dealloc
#![cfg_attr(target_arch = "wasm32", feature(allocator_api))]
=======
#[cfg(all(test, not(feature = "test")))]
compile_error!("Make sure you run tests with `cargo test --features test`");
>>>>>>> e58c6e2b

#[macro_use]
extern crate serde_derive;

extern crate serde;
extern crate serde_json;

#[cfg(feature = "desktop")]
extern crate piston_window;
extern crate graphics;
extern crate input;
extern crate interpolation;

extern crate rand as rand_crate;

mod turtle_window;

mod app;
mod turtle;
mod speed;
mod radians;
mod animation;
mod extensions;
mod state;
mod query;
mod renderer;
mod runtime;
mod clock;
#[cfg(feature = "desktop")]
mod desktop;
#[cfg(feature = "canvas")]
mod canvas;

pub mod color;
pub mod event;
pub mod rand;

pub use turtle::{Turtle, Point, Distance, Angle};
pub use speed::{Speed};
pub use color::{Color};
pub use event::{Event};

#[cfg(feature = "desktop")]
type DefaultRuntime = ::desktop::DesktopRuntime;
#[cfg(feature = "canvas")]
type DefaultRuntime = ::canvas::CanvasRuntime;

#[cfg(feature = "canvas")]
pub use canvas::{alloc, dealloc};

#[cfg(feature = "desktop")]
pub fn start_desktop<F>(f: F) where F: FnOnce(Turtle) {
    let turtle = Turtle::new(desktop::DesktopRuntime::new());

    f(turtle);
}

#[cfg(feature = "canvas")]
pub fn start_web<F>(pointer: *mut u8, width: usize, height: usize, f: F) where F: FnOnce(Turtle) {
    let turtle =
        ::turtle::Turtle::new(canvas::CanvasRuntime::new(width, height, pointer));

    f(turtle);
}

#[macro_export]
macro_rules! run_turtle {
    ($f:expr) => {
        #[cfg(feature = "desktop")]
        fn main() {
            turtle::start_desktop($f);
        }

        #[cfg(feature = "canvas")]
        fn main() {
            println!("unused in wasm");
        }

        #[cfg(feature = "canvas")]
        #[allow(dead_code)]
        #[no_mangle]
        pub extern "C" fn web_turtle_start(pointer: *mut u8, width: usize, height: usize) {
            turtle::start_web(pointer, width, height, $f);
        }
    }
}<|MERGE_RESOLUTION|>--- conflicted
+++ resolved
@@ -31,13 +31,11 @@
 //! [`wait_for_click()`](struct.Turtle.html#method.wait_for_click) to wait for the user to click
 //! anywhere on the screen before proceeding.
 
-<<<<<<< HEAD
 // wasm needs an alloc and dealloc
 #![cfg_attr(target_arch = "wasm32", feature(allocator_api))]
-=======
+
 #[cfg(all(test, not(feature = "test")))]
 compile_error!("Make sure you run tests with `cargo test --features test`");
->>>>>>> e58c6e2b
 
 #[macro_use]
 extern crate serde_derive;
