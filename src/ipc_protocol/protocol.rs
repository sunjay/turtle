use std::path::PathBuf;

use crate::radians::Radians;
<<<<<<< HEAD
use crate::renderer_client::RendererClient;
use crate::renderer_server::{ExportError, TurtleId};
use crate::{Color, Distance, Event, Point, Size, Speed};
=======
use crate::{Distance, Point, Color, Speed, Event, Size, async_turtle::AngleUnit, debug};
>>>>>>> 4a06b0f2

use super::{
    ClientRequest, ConnectionError, DrawingProp, DrawingPropValue, ExportFormat, PenProp, PenPropValue, RotationDirection, ServerResponse,
    TurtleProp, TurtlePropValue,
};

/// A wrapper for `RendererClient` that encodes the the IPC protocol in a type-safe manner
pub struct ProtocolClient {
    client: RendererClient,
}

impl From<RendererClient> for ProtocolClient {
    fn from(client: RendererClient) -> Self {
        Self { client }
    }
}

impl ProtocolClient {
    /// Spawns a new server process and creates a connection to it
    pub async fn new() -> Result<Self, ConnectionError> {
        let client = RendererClient::new().await?;
        Ok(client.into())
    }

    /// Creates a new renderer client that can also communicate to the same server
    pub async fn split(&self) -> Self {
        self.client.split().await.into()
    }

    pub async fn create_turtle(&self) -> TurtleId {
        self.client.send(ClientRequest::CreateTurtle);

        let response = self.client.recv().await;
        match response {
            ServerResponse::NewTurtle(id) => id,
            _ => unreachable!("bug: expected to receive `NewTurtle` in response to `CreateTurtle` request"),
        }
    }

    pub async fn export_svg(&self, path: PathBuf) -> Result<(), ExportError> {
        self.client.send(ClientRequest::Export(path, ExportFormat::Svg));

        let response = self.client.recv().await;
        match response {
            ServerResponse::ExportComplete(res) => res,
            _ => unreachable!("bug: expected to receive `ExportComplete` in response to `Export` request"),
        }
    }

    pub async fn poll_event(&self) -> Option<Event> {
        self.client.send(ClientRequest::PollEvent);

        let response = self.client.recv().await;
        match response {
            ServerResponse::Event(event) => event,
            _ => unreachable!("bug: expected to receive `Event` in response to `NextEvent` request"),
        }
    }

    pub async fn drawing_title(&self) -> String {
        self.client.send(ClientRequest::DrawingProp(DrawingProp::Title));

        let response = self.client.recv().await;
        match response {
            ServerResponse::DrawingProp(DrawingPropValue::Title(value)) => value,
            _ => unreachable!("bug: expected to receive `DrawingProp` in response to `DrawingProp` request"),
        }
    }

    pub async fn drawing_background(&self) -> Color {
        self.client.send(ClientRequest::DrawingProp(DrawingProp::Background));

        let response = self.client.recv().await;
        match response {
            ServerResponse::DrawingProp(DrawingPropValue::Background(value)) => value,
            _ => unreachable!("bug: expected to receive `DrawingProp` in response to `DrawingProp` request"),
        }
    }

    pub async fn drawing_center(&self) -> Point {
        self.client.send(ClientRequest::DrawingProp(DrawingProp::Center));

        let response = self.client.recv().await;
        match response {
            ServerResponse::DrawingProp(DrawingPropValue::Center(value)) => value,
            _ => unreachable!("bug: expected to receive `DrawingProp` in response to `DrawingProp` request"),
        }
    }

    pub async fn drawing_size(&self) -> Size {
        self.client.send(ClientRequest::DrawingProp(DrawingProp::Size));

        let response = self.client.recv().await;
        match response {
            ServerResponse::DrawingProp(DrawingPropValue::Size(value)) => value,
            _ => unreachable!("bug: expected to receive `DrawingProp` in response to `DrawingProp` request"),
        }
    }

    pub async fn drawing_is_maximized(&self) -> bool {
        self.client.send(ClientRequest::DrawingProp(DrawingProp::IsMaximized));

        let response = self.client.recv().await;
        match response {
            ServerResponse::DrawingProp(DrawingPropValue::IsMaximized(value)) => value,
            _ => unreachable!("bug: expected to receive `DrawingProp` in response to `DrawingProp` request"),
        }
    }

    pub async fn drawing_is_fullscreen(&self) -> bool {
        self.client.send(ClientRequest::DrawingProp(DrawingProp::IsFullscreen));

        let response = self.client.recv().await;
        match response {
            ServerResponse::DrawingProp(DrawingPropValue::IsFullscreen(value)) => value,
            _ => unreachable!("bug: expected to receive `DrawingProp` in response to `DrawingProp` request"),
        }
    }

    pub fn drawing_set_title(&self, value: String) {
        self.client.send(ClientRequest::SetDrawingProp(DrawingPropValue::Title(value)))
    }

    pub fn drawing_set_background(&self, value: Color) {
        debug_assert!(
            value.is_valid(),
            "bug: colors should be validated before sending to renderer server"
        );
        self.client.send(ClientRequest::SetDrawingProp(DrawingPropValue::Background(value)))
    }

    pub fn drawing_set_center(&self, value: Point) {
        debug_assert!(
            value.is_finite(),
            "bug: center should be validated before sending to renderer server"
        );
        self.client.send(ClientRequest::SetDrawingProp(DrawingPropValue::Center(value)))
    }

    pub fn drawing_set_size(&self, value: Size) {
        debug_assert!(
            value.width > 0 && value.height > 0,
            "bug: size should be validated before sending to renderer server"
        );
        self.client.send(ClientRequest::SetDrawingProp(DrawingPropValue::Size(value)))
    }

    pub fn drawing_set_is_maximized(&self, value: bool) {
        self.client
            .send(ClientRequest::SetDrawingProp(DrawingPropValue::IsMaximized(value)))
    }

    pub fn drawing_set_is_fullscreen(&self, value: bool) {
        self.client
            .send(ClientRequest::SetDrawingProp(DrawingPropValue::IsFullscreen(value)))
    }

    pub fn drawing_reset_center(&self) {
        self.client.send(ClientRequest::ResetDrawingProp(DrawingProp::Center))
    }

    pub fn drawing_reset_size(&self) {
        self.client.send(ClientRequest::ResetDrawingProp(DrawingProp::Size))
    }

    pub async fn turtle_pen_is_enabled(&self, id: TurtleId) -> bool {
        self.client.send(ClientRequest::TurtleProp(id, TurtleProp::Pen(PenProp::IsEnabled)));

        let response = self.client.recv().await;
        match response {
            ServerResponse::TurtleProp(recv_id, TurtlePropValue::Pen(PenPropValue::IsEnabled(value))) => {
                debug_assert_eq!(id, recv_id, "bug: received data for incorrect turtle");
                value
            }
            _ => unreachable!("bug: expected to receive `TurtleProp` in response to `TurtleProp` request"),
        }
    }

    pub async fn turtle_pen_thickness(&self, id: TurtleId) -> f64 {
        self.client.send(ClientRequest::TurtleProp(id, TurtleProp::Pen(PenProp::Thickness)));

        let response = self.client.recv().await;
        match response {
            ServerResponse::TurtleProp(recv_id, TurtlePropValue::Pen(PenPropValue::Thickness(value))) => {
                debug_assert_eq!(id, recv_id, "bug: received data for incorrect turtle");
                value
            }
            _ => unreachable!("bug: expected to receive `TurtleProp` in response to `TurtleProp` request"),
        }
    }

    pub async fn turtle_pen_color(&self, id: TurtleId) -> Color {
        self.client.send(ClientRequest::TurtleProp(id, TurtleProp::Pen(PenProp::Color)));

        let response = self.client.recv().await;
        match response {
            ServerResponse::TurtleProp(recv_id, TurtlePropValue::Pen(PenPropValue::Color(value))) => {
                debug_assert_eq!(id, recv_id, "bug: received data for incorrect turtle");
                value
            }
            _ => unreachable!("bug: expected to receive `TurtleProp` in response to `TurtleProp` request"),
        }
    }

    pub async fn turtle_fill_color(&self, id: TurtleId) -> Color {
        self.client.send(ClientRequest::TurtleProp(id, TurtleProp::FillColor));

        let response = self.client.recv().await;
        match response {
            ServerResponse::TurtleProp(recv_id, TurtlePropValue::FillColor(value)) => {
                debug_assert_eq!(id, recv_id, "bug: received data for incorrect turtle");
                value
            }
            _ => unreachable!("bug: expected to receive `TurtleProp` in response to `TurtleProp` request"),
        }
    }

    pub async fn turtle_is_filling(&self, id: TurtleId) -> bool {
        self.client.send(ClientRequest::TurtleProp(id, TurtleProp::IsFilling));

        let response = self.client.recv().await;
        match response {
            ServerResponse::TurtleProp(recv_id, TurtlePropValue::IsFilling(value)) => {
                debug_assert_eq!(id, recv_id, "bug: received data for incorrect turtle");
                value
            }
            _ => unreachable!("bug: expected to receive `TurtleProp` in response to `TurtleProp` request"),
        }
    }

    pub async fn turtle_position(&self, id: TurtleId) -> Point {
        self.client.send(ClientRequest::TurtleProp(id, TurtleProp::Position));

        let response = self.client.recv().await;
        match response {
            ServerResponse::TurtleProp(recv_id, TurtlePropValue::Position(value)) => {
                debug_assert_eq!(id, recv_id, "bug: received data for incorrect turtle");
                value
            }
            _ => unreachable!("bug: expected to receive `TurtleProp` in response to `TurtleProp` request"),
        }
    }

    pub async fn turtle_heading(&self, id: TurtleId) -> Radians {
        self.client.send(ClientRequest::TurtleProp(id, TurtleProp::Heading));

        let response = self.client.recv().await;
        match response {
            ServerResponse::TurtleProp(recv_id, TurtlePropValue::Heading(value)) => {
                debug_assert_eq!(id, recv_id, "bug: received data for incorrect turtle");
                value
            }
            _ => unreachable!("bug: expected to receive `TurtleProp` in response to `TurtleProp` request"),
        }
    }

    pub async fn turtle_speed(&self, id: TurtleId) -> Speed {
        self.client.send(ClientRequest::TurtleProp(id, TurtleProp::Speed));

        let response = self.client.recv().await;
        match response {
            ServerResponse::TurtleProp(recv_id, TurtlePropValue::Speed(value)) => {
                debug_assert_eq!(id, recv_id, "bug: received data for incorrect turtle");
                value
            }
            _ => unreachable!("bug: expected to receive `TurtleProp` in response to `TurtleProp` request"),
        }
    }

    pub async fn turtle_is_visible(&self, id: TurtleId) -> bool {
        self.client.send(ClientRequest::TurtleProp(id, TurtleProp::IsVisible));

        let response = self.client.recv().await;
        match response {
            ServerResponse::TurtleProp(recv_id, TurtlePropValue::IsVisible(value)) => {
                debug_assert_eq!(id, recv_id, "bug: received data for incorrect turtle");
                value
            }
            _ => unreachable!("bug: expected to receive `TurtleProp` in response to `TurtleProp` request"),
        }
    }

    pub fn turtle_pen_set_is_enabled(&self, id: TurtleId, value: bool) {
        self.client.send(ClientRequest::SetTurtleProp(
            id,
            TurtlePropValue::Pen(PenPropValue::IsEnabled(value)),
        ))
    }

    pub fn turtle_pen_set_thickness(&self, id: TurtleId, value: f64) {
        debug_assert!(
            value >= 0.0 && value.is_finite(),
            "bug: pen size should be validated before sending to renderer server"
        );
        self.client.send(ClientRequest::SetTurtleProp(
            id,
            TurtlePropValue::Pen(PenPropValue::Thickness(value)),
        ))
    }

    pub fn turtle_pen_set_color(&self, id: TurtleId, value: Color) {
        debug_assert!(
            value.is_valid(),
            "bug: colors should be validated before sending to renderer server"
        );
        self.client
            .send(ClientRequest::SetTurtleProp(id, TurtlePropValue::Pen(PenPropValue::Color(value))))
    }

    pub fn turtle_set_fill_color(&self, id: TurtleId, value: Color) {
        debug_assert!(
            value.is_valid(),
            "bug: colors should be validated before sending to renderer server"
        );
        self.client
            .send(ClientRequest::SetTurtleProp(id, TurtlePropValue::FillColor(value)))
    }

    pub fn turtle_set_speed(&self, id: TurtleId, value: Speed) {
        self.client.send(ClientRequest::SetTurtleProp(id, TurtlePropValue::Speed(value)))
    }

    pub fn turtle_set_is_visible(&self, id: TurtleId, value: bool) {
        self.client
            .send(ClientRequest::SetTurtleProp(id, TurtlePropValue::IsVisible(value)))
    }

    pub fn turtle_reset_heading(&self, id: TurtleId) {
        self.client.send(ClientRequest::ResetTurtleProp(id, TurtleProp::Heading))
    }

    pub fn reset_turtle(&self, id: TurtleId) {
        self.client.send(ClientRequest::ResetTurtle(id))
    }

    pub async fn move_forward(&self, id: TurtleId, distance: Distance) {
        if !distance.is_normal() {
            return;
        }

        self.client.send(ClientRequest::MoveForward(id, distance));

        let response = self.client.recv().await;
        match response {
            ServerResponse::AnimationComplete(recv_id) => {
                debug_assert_eq!(id, recv_id, "bug: notified of complete animation for incorrect turtle");
            }
            _ => unreachable!("bug: expected to receive `AnimationComplete` in response to `MoveForward` request"),
        }
    }

    pub async fn move_to(&self, id: TurtleId, target: Point) {
        if !target.is_finite() {
            return;
        }

        self.client.send(ClientRequest::MoveTo(id, target));

        let response = self.client.recv().await;
        match response {
            ServerResponse::AnimationComplete(recv_id) => {
                debug_assert_eq!(id, recv_id, "bug: notified of complete animation for incorrect turtle");
            }
            _ => unreachable!("bug: expected to receive `AnimationComplete` in response to `MoveTo` request"),
        }
    }

    pub async fn rotate_in_place(&self, id: TurtleId, angle: Radians, direction: RotationDirection) {
        if !angle.is_normal() {
            return;
        }

        self.client.send(ClientRequest::RotateInPlace(id, angle, direction));

        let response = self.client.recv().await;
        match response {
            ServerResponse::AnimationComplete(recv_id) => {
                debug_assert_eq!(id, recv_id, "bug: notified of complete animation for incorrect turtle");
            }
            _ => unreachable!("bug: expected to receive `AnimationComplete` in response to `RotateInPlace` request"),
        }
    }

    pub fn begin_fill(&self, id: TurtleId) {
        self.client.send(ClientRequest::BeginFill(id))
    }

    pub fn end_fill(&self, id: TurtleId) {
        self.client.send(ClientRequest::EndFill(id))
    }

    pub fn clear_all(&self) {
        self.client.send(ClientRequest::ClearAll)
    }

    pub fn clear_turtle(&self, id: TurtleId) {
        self.client.send(ClientRequest::ClearTurtle(id))
    }
<<<<<<< HEAD
}


#[cfg(docs_images)]
use std::path::Path;

#[cfg(docs_images)]
use crate::sync_runtime::block_on;

#[cfg(docs_images)]
impl crate::SavePng for ProtocolClient {
    fn save_png(&self, path: &str) -> Result<(), String> {
        match block_on(self.export_svg(Path::new(path).to_path_buf())) {
            Ok(()) => Ok(()),
            Err(e) => Err(e.to_string()),
=======

    pub async fn debug_turtle(&self, id: TurtleId, angle_unit: AngleUnit) -> debug::Turtle {
        self.client.send(ClientRequest::DebugTurtle(id, angle_unit));

        let response = self.client.recv().await;
        match response {
            ServerResponse::DebugTurtle(recv_id, state) => {
                debug_assert_eq!(id, recv_id, "bug: received debug turtle for incorrect turtle");
                state
            },
            _ => unreachable!("bug: expected to receive `DebugTurtle` in response to `DebugTurtle` request"),
        }
    }

    pub async fn debug_drawing(&self) -> debug::Drawing {
        self.client.send(ClientRequest::DebugDrawing);

        let response = self.client.recv().await;
        match response {
            ServerResponse::DebugDrawing(state) => {
                state
            },
            _ => unreachable!("bug: expected to receive `DebugDrawing` in response to `DebugDrawing` request"),
>>>>>>> 4a06b0f2
        }
    }
}<|MERGE_RESOLUTION|>--- conflicted
+++ resolved
@@ -1,13 +1,10 @@
 use std::path::PathBuf;
 
 use crate::radians::Radians;
-<<<<<<< HEAD
+
 use crate::renderer_client::RendererClient;
 use crate::renderer_server::{ExportError, TurtleId};
-use crate::{Color, Distance, Event, Point, Size, Speed};
-=======
 use crate::{Distance, Point, Color, Speed, Event, Size, async_turtle::AngleUnit, debug};
->>>>>>> 4a06b0f2
 
 use super::{
     ClientRequest, ConnectionError, DrawingProp, DrawingPropValue, ExportFormat, PenProp, PenPropValue, RotationDirection, ServerResponse,
@@ -406,7 +403,31 @@
     pub fn clear_turtle(&self, id: TurtleId) {
         self.client.send(ClientRequest::ClearTurtle(id))
     }
-<<<<<<< HEAD
+
+    pub async fn debug_turtle(&self, id: TurtleId, angle_unit: AngleUnit) -> debug::Turtle {
+        self.client.send(ClientRequest::DebugTurtle(id, angle_unit));
+
+        let response = self.client.recv().await;
+        match response {
+            ServerResponse::DebugTurtle(recv_id, state) => {
+                debug_assert_eq!(id, recv_id, "bug: received debug turtle for incorrect turtle");
+                state
+            },
+            _ => unreachable!("bug: expected to receive `DebugTurtle` in response to `DebugTurtle` request"),
+        }
+    }
+
+    pub async fn debug_drawing(&self) -> debug::Drawing {
+        self.client.send(ClientRequest::DebugDrawing);
+
+        let response = self.client.recv().await;
+        match response {
+            ServerResponse::DebugDrawing(state) => {
+                state
+            },
+            _ => unreachable!("bug: expected to receive `DebugDrawing` in response to `DebugDrawing` request"),
+        }
+    }
 }
 
 
@@ -422,31 +443,6 @@
         match block_on(self.export_svg(Path::new(path).to_path_buf())) {
             Ok(()) => Ok(()),
             Err(e) => Err(e.to_string()),
-=======
-
-    pub async fn debug_turtle(&self, id: TurtleId, angle_unit: AngleUnit) -> debug::Turtle {
-        self.client.send(ClientRequest::DebugTurtle(id, angle_unit));
-
-        let response = self.client.recv().await;
-        match response {
-            ServerResponse::DebugTurtle(recv_id, state) => {
-                debug_assert_eq!(id, recv_id, "bug: received debug turtle for incorrect turtle");
-                state
-            },
-            _ => unreachable!("bug: expected to receive `DebugTurtle` in response to `DebugTurtle` request"),
-        }
-    }
-
-    pub async fn debug_drawing(&self) -> debug::Drawing {
-        self.client.send(ClientRequest::DebugDrawing);
-
-        let response = self.client.recv().await;
-        match response {
-            ServerResponse::DebugDrawing(state) => {
-                state
-            },
-            _ => unreachable!("bug: expected to receive `DebugDrawing` in response to `DebugDrawing` request"),
->>>>>>> 4a06b0f2
         }
     }
 }