//! This is NOT a real example. This is a test designed to see if we can actually run the turtle
//! process

#[macro_use]
extern crate turtle;

use std::process;

run_turtle!(|mut turtle| {

    turtle.set_speed(2);
    turtle.right(90.0);
    turtle.forward(50.0);

    run_tests(&mut turtle);

    process::exit(0);
<<<<<<< HEAD
});
=======
}

/// These are cases that need to be checked in a real, running turtle instance and cannot be
/// checked in the test environment
fn run_tests(turtle: &mut Turtle) {
    move_rotate_ignores_nan_inf_zero(turtle);
    ignores_nan_inf(turtle);
    ignores_zero(turtle);
}

fn move_rotate_ignores_nan_inf_zero(turtle: &mut Turtle) {
    turtle.forward(0.0);
    turtle.forward(::std::f64::NAN);
    turtle.forward(::std::f64::INFINITY);
    turtle.forward(-::std::f64::INFINITY);

    turtle.backward(0.0);
    turtle.backward(::std::f64::NAN);
    turtle.backward(::std::f64::INFINITY);
    turtle.backward(-::std::f64::INFINITY);

    turtle.left(0.0);
    turtle.left(::std::f64::NAN);
    turtle.left(::std::f64::INFINITY);
    turtle.left(-::std::f64::INFINITY);

    turtle.right(0.0);
    turtle.right(::std::f64::NAN);
    turtle.right(::std::f64::INFINITY);
    turtle.right(-::std::f64::INFINITY);

    turtle.wait(0.0);
    turtle.wait(::std::f64::NAN);
    turtle.wait(::std::f64::INFINITY);
    turtle.wait(-::std::f64::INFINITY);

    turtle.set_speed(0.0);
    turtle.set_speed(::std::f64::NAN);
    turtle.set_speed(::std::f64::INFINITY);
    turtle.set_speed(-::std::f64::INFINITY);
}

fn ignores_nan_inf(turtle: &mut Turtle) {
    turtle.drawing_mut().set_center([::std::f64::NAN, 0.0]);
    turtle.drawing_mut().set_center([0.0, ::std::f64::NAN]);
    turtle.drawing_mut().set_center([::std::f64::NAN, ::std::f64::NAN]);
    turtle.drawing_mut().set_center([::std::f64::INFINITY, 0.0]);
    turtle.drawing_mut().set_center([0.0, ::std::f64::INFINITY]);
    turtle.drawing_mut().set_center([::std::f64::INFINITY, ::std::f64::INFINITY]);
    turtle.drawing_mut().set_center([-::std::f64::INFINITY, 0.0]);
    turtle.drawing_mut().set_center([0.0, -::std::f64::INFINITY]);
    turtle.drawing_mut().set_center([-::std::f64::INFINITY, -::std::f64::INFINITY]);

    turtle.turn_towards([::std::f64::NAN, 0.0]);
    turtle.turn_towards([0.0, ::std::f64::NAN]);
    turtle.turn_towards([::std::f64::NAN, ::std::f64::NAN]);
    turtle.turn_towards([::std::f64::INFINITY, 0.0]);
    turtle.turn_towards([0.0, ::std::f64::INFINITY]);
    turtle.turn_towards([::std::f64::INFINITY, ::std::f64::INFINITY]);
    turtle.turn_towards([-::std::f64::INFINITY, 0.0]);
    turtle.turn_towards([0.0, -::std::f64::INFINITY]);
    turtle.turn_towards([-::std::f64::INFINITY, -::std::f64::INFINITY]);

    turtle.go_to([::std::f64::NAN, 0.0]);
    turtle.go_to([0.0, ::std::f64::NAN]);
    turtle.go_to([::std::f64::NAN, ::std::f64::NAN]);
    turtle.go_to([::std::f64::INFINITY, 0.0]);
    turtle.go_to([0.0, ::std::f64::INFINITY]);
    turtle.go_to([::std::f64::INFINITY, ::std::f64::INFINITY]);
    turtle.go_to([-::std::f64::INFINITY, 0.0]);
    turtle.go_to([0.0, -::std::f64::INFINITY]);
    turtle.go_to([-::std::f64::INFINITY, -::std::f64::INFINITY]);

    turtle.set_x(::std::f64::NAN);
    turtle.set_x(::std::f64::INFINITY);
    turtle.set_x(-::std::f64::INFINITY);

    turtle.set_y(::std::f64::NAN);
    turtle.set_y(::std::f64::INFINITY);
    turtle.set_y(-::std::f64::INFINITY);

    turtle.set_heading(::std::f64::NAN);
    turtle.set_heading(::std::f64::INFINITY);
    turtle.set_heading(-::std::f64::INFINITY);
}

fn ignores_zero(turtle: &mut Turtle) {
    turtle.drawing_mut().set_size([0, 0]);
}
>>>>>>> 74fd1971
<|MERGE_RESOLUTION|>--- conflicted
+++ resolved
@@ -5,6 +5,8 @@
 extern crate turtle;
 
 use std::process;
+
+use turtle::Turtle;
 
 run_turtle!(|mut turtle| {
 
@@ -15,10 +17,7 @@
     run_tests(&mut turtle);
 
     process::exit(0);
-<<<<<<< HEAD
 });
-=======
-}
 
 /// These are cases that need to be checked in a real, running turtle instance and cannot be
 /// checked in the test environment
@@ -106,5 +105,4 @@
 
 fn ignores_zero(turtle: &mut Turtle) {
     turtle.drawing_mut().set_size([0, 0]);
-}
->>>>>>> 74fd1971
+}