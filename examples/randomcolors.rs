#[macro_use]
extern crate turtle;

use turtle::{Color};

run_turtle!(|mut turtle| {

    turtle.set_speed(8);
    turtle.set_pen_size(2.0);
    for i in 0..300 {
<<<<<<< HEAD
        let bg_color = turtle.random::<Color>().opaque();
        turtle.set_background_color(bg_color);
=======
        turtle.drawing_mut().set_background_color(random::<Color>().opaque());
>>>>>>> 5db76f7d

        let pen_color = turtle.random::<Color>().opaque();
        turtle.set_pen_color(pen_color);
        turtle.forward(i as f64);

        turtle.right(60.0);
    }
});<|MERGE_RESOLUTION|>--- conflicted
+++ resolved
@@ -8,12 +8,8 @@
     turtle.set_speed(8);
     turtle.set_pen_size(2.0);
     for i in 0..300 {
-<<<<<<< HEAD
         let bg_color = turtle.random::<Color>().opaque();
-        turtle.set_background_color(bg_color);
-=======
-        turtle.drawing_mut().set_background_color(random::<Color>().opaque());
->>>>>>> 5db76f7d
+        turtle.drawing_mut().set_background_color(bg_color);
 
         let pen_color = turtle.random::<Color>().opaque();
         turtle.set_pen_color(pen_color);
